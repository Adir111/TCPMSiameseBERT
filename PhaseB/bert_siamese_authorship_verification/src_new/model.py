--- conflicted
+++ resolved
@@ -29,20 +29,6 @@
         self.bert_model = TFBertModel.from_pretrained(config['bert']['model'])
         self.bert_model.trainable = config['bert']['trainable']
 
-    class CombinedInputBertLayer(tf.keras.layers.Layer):
-        def __init__(self, bert_model, max_len, **kwargs):
-            super().__init__(**kwargs)
-            self.bert_model = bert_model
-            self.max_len = max_len
-
-        def call(self, inputs):
-            # Inputs are Tensor, shape (batch_size, max_len * 2)
-            input_ids = tf.cast(inputs[:, :self.max_len], tf.int32)
-            attention_mask = tf.cast(inputs[:, self.max_len:], tf.int32)
-
-            bert_output = self.bert_model(input_ids=input_ids, attention_mask=attention_mask)
-            return bert_output.last_hidden_state  # or .pooler_output if you prefe
-
     def __get_cnn_bilstm_stack(self, input_shape):
         inputs = Input(shape=input_shape)
 
@@ -63,20 +49,6 @@
         return model
 
     def __create_base_model(self):
-<<<<<<< HEAD
-        combined_input = tf.keras.Input(shape=(self.max_len * 2,), dtype=tf.int32, name="combined_input")
-        # # input_ids = Input(shape=self.input_shape, dtype=tf.int32, name="input_ids")
-        # # attention_mask = Input(shape=self.input_shape, dtype=tf.int32, name="attention_mask")
-        # input_ids = Lambda(lambda x: tf.convert_to_tensor(x[:, :self.max_len], dtype=tf.int32))(combined_input)
-        # attention_mask = Lambda(lambda x: tf.convert_to_tensor(x[:, self.max_len:], dtype=tf.int32))(combined_input)
-        #
-        # # BERT output
-        # bert_output = self.bert_model(
-        #     input_ids=input_ids,
-        #     attention_mask=attention_mask
-        # )[0]
-        bert_output = self.CombinedInputBertLayer(self.bert_model, self.max_len)(combined_input)
-=======
         combined_input = Input(shape=(self.max_len * 2,), dtype=np.int32, name="combined_input")
         # input_ids = Input(shape=self.input_shape, dtype=tf.int32, name="input_ids")
         # attention_mask = Input(shape=self.input_shape, dtype=tf.int32, name="attention_mask")
@@ -88,7 +60,6 @@
             input_ids=input_ids,
             attention_mask=attention_mask
         )[0]
->>>>>>> 04132958
 
         # CNN BiLSTM output
         cnn_bilstm_stack = self.__get_cnn_bilstm_stack((self.max_len, self.hidden_size))
