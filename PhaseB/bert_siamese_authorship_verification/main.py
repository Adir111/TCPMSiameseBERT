import gc

from PhaseB.bert_siamese_authorship_verification.utilities import BertFineTuner
from utilities import get_config, get_logger, convert_texts_to_json, convert_all_impostor_texts_to_json
from src.data_loader import DataLoader
from src.procedure import Procedure

# Load config
config = get_config()
logger = get_logger(config)
procedure = Procedure(config, logger)

# Paths
TESTED_COLLECTION_PATH = config['data']['shakespeare_path']
IMPOSTORS_PATH = config['data']['impostors_path']


def __handle_selection(func):
    """
    Confirm selection before running the provided function.
    If the user types 'yes', the function is executed.
    """
    confirm = input(f"Are you sure you want to run '{func.__name__}'? (yes/no): ").strip().lower()
    if confirm == "yes" or confirm == "y":
        return func()
    else:
        print(f"Cancelled '{func.__name__}'.")
        return None


def __create_dataset():
    """ Converts raw text files into a structured dataset in JSON format. """
    logger.log("Create full dataset? (y/n)")
    full_dataset = input().strip().lower() == "y"
    impostor_size = None
    tested_collection_size = None

    if not full_dataset:
        while impostor_size is None or impostor_size < 2:
            logger.log("Enter the number of impostors to include (at least 2):")
            impostor_size = int(input().strip())
        logger.log("Enter the number of Shakespeare texts to include:")
        tested_collection_size = int(input().strip())

    logger.log("🔄 Creating dataset...")
    convert_texts_to_json(
        config,
        shakespeare_dir=TESTED_COLLECTION_PATH,
        impostor_dir=IMPOSTORS_PATH,
        shakespeare_collection_size=tested_collection_size,
        impostor_size=impostor_size
    )
    logger.log(f"✅ Dataset created")

    logger.log("🔄 Creating all impostors dataset...")
    convert_all_impostor_texts_to_json(config, impostor_dir=IMPOSTORS_PATH)
    logger.log(f"✅ All impostors dataset created")


def __training():
    """ Triggers the training script. """
    try:
        logger.log("🚀 Starting Training Procedure...")
        procedure.run_training_procedure()

        logger.log("✅ Training Procedure completed!")
        logger.log({"status": "completed"})
    except Exception as e:
        logger.error(f"❌ {e}")


def __classification():
    """ Triggers the classification procedure. """
    try:
        logger.log("🚀 Starting Classification Procedure...")
        procedure.run_classification_procedure()

        logger.log("✅ Classification Procedure completed!")
        logger.log({"status": "completed"})
    except Exception as e:
        logger.error(f"❌ {e}")


def __fine_tune_berts():
    """ Fine-tunes BERT models for the Siamese architecture. """
    try:
        data_loader = DataLoader(config)
        all_impostors = data_loader.get_all_impostors_data()
        logger.log("🔄 Fine-tuning BERT models...")
        for impostor in all_impostors:
            bert_fine_tuner = BertFineTuner(config, logger)
            bert_fine_tuner.finetune(impostor)

            del bert_fine_tuner  # Free memory after each fine-tuning
            gc.collect()
        logger.log("✅ BERT models fine-tuned successfully!")
    except FileNotFoundError:
        logger.error("❌ No dataset found, please create one first!")
    except Exception as e:
        logger.error(f"❌ An error occurred during fine-tuning: {e}")


def main():
    """ Displays the menu and executes the selected action. """
    while True:
        logger.log("\n📜 Menu:")
        logger.log("1 - Create Dataset")
        logger.log("2 - Run Model Procedure")
<<<<<<< HEAD
        logger.log("999 - Fine Tune All BERTs")
        logger.log("3 - Exit")

        option = input("Select an option (1/2/3/999): ").strip()
=======
        logger.log("3 - Classification Procedure")
        logger.log("999 - Fine Tune All BERTs")
        logger.log("0 - Exit")

        option = input("Select an option above: ").strip()
>>>>>>> ddd80472

        if option == "1":
            __handle_selection(__create_dataset)
        elif option == "2":
<<<<<<< HEAD
            __handle_selection(__run_procedure)
=======
            __handle_selection(__training)
            break
        elif option == "3":
            __handle_selection(__classification)
>>>>>>> ddd80472
            break
        elif option == "999":
            __handle_selection(__fine_tune_berts)
            break
<<<<<<< HEAD
        elif option == "3":
=======
        elif option == "0":
>>>>>>> ddd80472
            logger.log("👋 Exiting. Have a great day!")
            break
        else:
            logger.log("❌ Invalid option. Please try again.")


if __name__ == "__main__":
    main()<|MERGE_RESOLUTION|>--- conflicted
+++ resolved
@@ -106,39 +106,24 @@
         logger.log("\n📜 Menu:")
         logger.log("1 - Create Dataset")
         logger.log("2 - Run Model Procedure")
-<<<<<<< HEAD
-        logger.log("999 - Fine Tune All BERTs")
-        logger.log("3 - Exit")
-
-        option = input("Select an option (1/2/3/999): ").strip()
-=======
         logger.log("3 - Classification Procedure")
         logger.log("999 - Fine Tune All BERTs")
         logger.log("0 - Exit")
 
         option = input("Select an option above: ").strip()
->>>>>>> ddd80472
 
         if option == "1":
             __handle_selection(__create_dataset)
         elif option == "2":
-<<<<<<< HEAD
-            __handle_selection(__run_procedure)
-=======
             __handle_selection(__training)
             break
         elif option == "3":
             __handle_selection(__classification)
->>>>>>> ddd80472
             break
         elif option == "999":
             __handle_selection(__fine_tune_berts)
             break
-<<<<<<< HEAD
-        elif option == "3":
-=======
         elif option == "0":
->>>>>>> ddd80472
             logger.log("👋 Exiting. Have a great day!")
             break
         else:
